--- conflicted
+++ resolved
@@ -24,13 +24,9 @@
     - env: ACTION=build:pod
     - env: ACTION=build:package
     - env: ACTION=test:package
-<<<<<<< HEAD
-    - env: ACTION=test:package
+    - env: ACTION=test:package SWIFT_VERSION=4.0
       osx_image: xcode9
     - env: ACTION=test:package
-=======
-    - env: ACTION=test:package SWIFT_VERSION=4.0
->>>>>>> 7796fe2a
       os: linux
       language: generic
       sudo: required
